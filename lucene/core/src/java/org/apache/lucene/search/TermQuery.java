package org.apache.lucene.search;

/*
 * Licensed to the Apache Software Foundation (ASF) under one or more
 * contributor license agreements.  See the NOTICE file distributed with
 * this work for additional information regarding copyright ownership.
 * The ASF licenses this file to You under the Apache License, Version 2.0
 * (the "License"); you may not use this file except in compliance with
 * the License.  You may obtain a copy of the License at
 *
 *     http://www.apache.org/licenses/LICENSE-2.0
 *
 * Unless required by applicable law or agreed to in writing, software
 * distributed under the License is distributed on an "AS IS" BASIS,
 * WITHOUT WARRANTIES OR CONDITIONS OF ANY KIND, either express or implied.
 * See the License for the specific language governing permissions and
 * limitations under the License.
 */

import java.io.IOException;
import java.util.Set;

import org.apache.lucene.index.AtomicReaderContext;
import org.apache.lucene.index.DocsAndPositionsEnum;
import org.apache.lucene.index.DocsEnum;
import org.apache.lucene.index.AtomicReader;
import org.apache.lucene.index.IndexReaderContext;
import org.apache.lucene.index.ReaderUtil;
import org.apache.lucene.index.Term;
import org.apache.lucene.index.TermContext;
import org.apache.lucene.index.TermState;
import org.apache.lucene.index.TermsEnum;
import org.apache.lucene.search.similarities.Similarity.ExactSimScorer;
import org.apache.lucene.search.similarities.Similarity;
import org.apache.lucene.util.Bits;
import org.apache.lucene.util.BytesRef;
import org.apache.lucene.util.ToStringUtils;

/**
 * A Query that matches documents containing a term. This may be combined with
 * other terms with a {@link BooleanQuery}.
 */
public class TermQuery extends Query {
  private final Term term;
  private final int docFreq;
  private final TermContext perReaderTermState;
  
  final class TermWeight extends Weight {
    private final Similarity similarity;
    private final Similarity.SimWeight stats;
    private final TermContext termStates;
    
    public TermWeight(IndexSearcher searcher, TermContext termStates)
        throws IOException {
      assert termStates != null : "TermContext must not be null";
      this.termStates = termStates;
      this.similarity = searcher.getSimilarity();
      this.stats = similarity.computeWeight(getBoost(),
          searcher.collectionStatistics(term.field()),
          searcher.termStatistics(term, termStates));
    }
    
    @Override
    public String toString() {
      return "weight(" + TermQuery.this + ")";
    }
    
    @Override
    public Query getQuery() {
      return TermQuery.this;
    }
    
    @Override
    public float getValueForNormalization() {
      return stats.getValueForNormalization();
    }
    
    @Override
    public void normalize(float queryNorm, float topLevelBoost) {
      stats.normalize(queryNorm, topLevelBoost);
    }
    
    @Override
    public Scorer scorer(AtomicReaderContext context, boolean scoreDocsInOrder,
        boolean topScorer, Bits acceptDocs) throws IOException {
      assert termStates.topReaderContext == ReaderUtil
          .getTopLevelContext(context) : "The top-reader used to create Weight ("
          + termStates.topReaderContext
          + ") is not the same as the current reader's top-reader ("
          + ReaderUtil.getTopLevelContext(context);
      final TermsEnum termsEnum = getTermsEnum(context);
      if (termsEnum == null) {
        return null;
      }
      DocsEnum docs = termsEnum.docs(acceptDocs, null, true);
      if (docs != null) {
<<<<<<< HEAD
        return new TermScorer(this, docs, new TermDocsEnumFactory(termsEnum, acceptDocs), createDocScorer(context));
=======
        return new TermScorer(this, docs, similarity.exactSimScorer(stats, context), termsEnum.docFreq());
>>>>>>> a965d6fd
      } else {
        // Index does not store freq info
        docs = termsEnum.docs(acceptDocs, null, false);
        assert docs != null;
        return new MatchOnlyTermScorer(this, docs, similarity.exactSimScorer(stats, context), termsEnum.docFreq());
      }
    }
    
    /**
<<<<<<< HEAD
     * Creates an {@link ExactSimScorer} for this {@link TermWeight}
     */
    ExactSimScorer createDocScorer(AtomicReaderContext context)
        throws IOException {
      return similarity.exactSimScorer(stats, context);
    }
    
    /**
=======
>>>>>>> a965d6fd
     * Returns a {@link TermsEnum} positioned at this weights Term or null if
     * the term does not exist in the given context
     */
    private TermsEnum getTermsEnum(AtomicReaderContext context) throws IOException {
      final TermState state = termStates.get(context.ord);
      if (state == null) { // term is not present in that reader
        assert termNotInReader(context.reader(), term.field(), term.bytes()) : "no termstate found but term exists in reader term="
            + term;
        return null;
      }
      // System.out.println("LD=" + reader.getLiveDocs() + " set?=" +
      // (reader.getLiveDocs() != null ? reader.getLiveDocs().get(0) : "null"));
      final TermsEnum termsEnum = context.reader().terms(term.field())
          .iterator(null);
      termsEnum.seekExact(term.bytes(), state);
      return termsEnum;
    }
    
    private boolean termNotInReader(AtomicReader reader, String field,
        BytesRef bytes) throws IOException {
      // only called from assert
      // System.out.println("TQ.termNotInReader reader=" + reader + " term=" +
      // field + ":" + bytes.utf8ToString());
      return reader.docFreq(field, bytes) == 0;
    }
    
    @Override
    public Explanation explain(AtomicReaderContext context, int doc)
        throws IOException {
      Scorer scorer = scorer(context, true, false, context.reader()
          .getLiveDocs());
      if (scorer != null) {
        int newDoc = scorer.advance(doc);
        if (newDoc == doc) {
          float freq = scorer.freq();
          ExactSimScorer docScorer = similarity.exactSimScorer(stats, context);
          ComplexExplanation result = new ComplexExplanation();
          result.setDescription("weight(" + getQuery() + " in " + doc + ") ["
              + similarity.getClass().getSimpleName() + "], result of:");
          Explanation scoreExplanation = docScorer.explain(doc,
              new Explanation(freq, "termFreq=" + freq));
          result.addDetail(scoreExplanation);
          result.setValue(scoreExplanation.getValue());
          result.setMatch(true);
          return result;
        }
      }
      return new ComplexExplanation(false, 0.0f, "no matching term");
    }
  }
  
  /** Constructs a query for the term <code>t</code>. */
  public TermQuery(Term t) {
    this(t, -1);
  }
  
  /**
   * Expert: constructs a TermQuery that will use the provided docFreq instead
   * of looking up the docFreq against the searcher.
   */
  public TermQuery(Term t, int docFreq) {
    term = t;
    this.docFreq = docFreq;
    perReaderTermState = null;
  }
  
  /**
   * Expert: constructs a TermQuery that will use the provided docFreq instead
   * of looking up the docFreq against the searcher.
   */
  public TermQuery(Term t, TermContext states) {
    assert states != null;
    term = t;
    docFreq = states.docFreq();
    perReaderTermState = states;
  }
  
  /** Returns the term of this query. */
  public Term getTerm() {
    return term;
  }
  
  @Override
  public Weight createWeight(IndexSearcher searcher) throws IOException {
    final IndexReaderContext context = searcher.getTopReaderContext();
    final TermContext termState;
    if (perReaderTermState == null
        || perReaderTermState.topReaderContext != context) {
      // make TermQuery single-pass if we don't have a PRTS or if the context
      // differs!
      termState = TermContext.build(context, term, true); // cache term lookups!
    } else {
      // PRTS was pre-build for this IS
      termState = this.perReaderTermState;
    }
    
    // we must not ignore the given docFreq - if set use the given value (lie)
    if (docFreq != -1) termState.setDocFreq(docFreq);
    
    return new TermWeight(searcher, termState);
  }
  
  @Override
  public void extractTerms(Set<Term> terms) {
    terms.add(getTerm());
  }
  
  /** Prints a user-readable version of this query. */
  @Override
  public String toString(String field) {
    StringBuilder buffer = new StringBuilder();
    if (!term.field().equals(field)) {
      buffer.append(term.field());
      buffer.append(":");
    }
    buffer.append(term.text());
    buffer.append(ToStringUtils.boost(getBoost()));
    return buffer.toString();
  }
  
  /** Returns true iff <code>o</code> is equal to this. */
  @Override
  public boolean equals(Object o) {
    if (!(o instanceof TermQuery)) return false;
    TermQuery other = (TermQuery) o;
    return (this.getBoost() == other.getBoost())
        && this.term.equals(other.term);
  }
  
  /** Returns a hash code value for this object. */
  @Override
  public int hashCode() {
    return Float.floatToIntBits(getBoost()) ^ term.hashCode();
  }
  
  static class TermDocsEnumFactory {
    protected final TermsEnum termsEnum;
    protected final Bits liveDocs;
    protected final BytesRef term;
    
    TermDocsEnumFactory(TermsEnum termsEnum, Bits liveDocs) {
      this(null, termsEnum, liveDocs);
    }
    
    TermDocsEnumFactory(BytesRef term, TermsEnum termsEnum, Bits liveDocs) {
      this.termsEnum = termsEnum;
      this.liveDocs = liveDocs;
      this.term = term;
    }
    
    
    public DocsAndPositionsEnum docsAndPositionsEnum(boolean offsets)
        throws IOException {
      if (term != null) {
        assert term != null;
        termsEnum.seekExact(term, false);
      }
      return termsEnum.docsAndPositions(liveDocs, null, offsets);
    }

  }
}<|MERGE_RESOLUTION|>--- conflicted
+++ resolved
@@ -82,7 +82,7 @@
     
     @Override
     public Scorer scorer(AtomicReaderContext context, boolean scoreDocsInOrder,
-        boolean topScorer, Bits acceptDocs) throws IOException {
+        boolean topScorer, boolean needsPositions, boolean needsOffsets, boolean collectPositions, Bits acceptDocs) throws IOException {
       assert termStates.topReaderContext == ReaderUtil
           .getTopLevelContext(context) : "The top-reader used to create Weight ("
           + termStates.topReaderContext
@@ -92,13 +92,9 @@
       if (termsEnum == null) {
         return null;
       }
-      DocsEnum docs = termsEnum.docs(acceptDocs, null, true);
+      DocsEnum docs = needsPositions ? termsEnum.docsAndPositions(acceptDocs, null, needsOffsets) : termsEnum.docs(acceptDocs, null, true);
       if (docs != null) {
-<<<<<<< HEAD
-        return new TermScorer(this, docs, new TermDocsEnumFactory(termsEnum, acceptDocs), createDocScorer(context));
-=======
-        return new TermScorer(this, docs, similarity.exactSimScorer(stats, context), termsEnum.docFreq());
->>>>>>> a965d6fd
+        return new TermScorer(this, docs, similarity.exactSimScorer(stats, context), termsEnum.docFreq(), collectPositions);
       } else {
         // Index does not store freq info
         docs = termsEnum.docs(acceptDocs, null, false);
@@ -108,17 +104,6 @@
     }
     
     /**
-<<<<<<< HEAD
-     * Creates an {@link ExactSimScorer} for this {@link TermWeight}
-     */
-    ExactSimScorer createDocScorer(AtomicReaderContext context)
-        throws IOException {
-      return similarity.exactSimScorer(stats, context);
-    }
-    
-    /**
-=======
->>>>>>> a965d6fd
      * Returns a {@link TermsEnum} positioned at this weights Term or null if
      * the term does not exist in the given context
      */
@@ -148,8 +133,8 @@
     @Override
     public Explanation explain(AtomicReaderContext context, int doc)
         throws IOException {
-      Scorer scorer = scorer(context, true, false, context.reader()
-          .getLiveDocs());
+      Scorer scorer = scorer(context, true, false, false, false, false, context.reader()
+              .getLiveDocs());
       if (scorer != null) {
         int newDoc = scorer.advance(doc);
         if (newDoc == doc) {
@@ -254,30 +239,4 @@
     return Float.floatToIntBits(getBoost()) ^ term.hashCode();
   }
   
-  static class TermDocsEnumFactory {
-    protected final TermsEnum termsEnum;
-    protected final Bits liveDocs;
-    protected final BytesRef term;
-    
-    TermDocsEnumFactory(TermsEnum termsEnum, Bits liveDocs) {
-      this(null, termsEnum, liveDocs);
-    }
-    
-    TermDocsEnumFactory(BytesRef term, TermsEnum termsEnum, Bits liveDocs) {
-      this.termsEnum = termsEnum;
-      this.liveDocs = liveDocs;
-      this.term = term;
-    }
-    
-    
-    public DocsAndPositionsEnum docsAndPositionsEnum(boolean offsets)
-        throws IOException {
-      if (term != null) {
-        assert term != null;
-        termsEnum.seekExact(term, false);
-      }
-      return termsEnum.docsAndPositions(liveDocs, null, offsets);
-    }
-
-  }
 }