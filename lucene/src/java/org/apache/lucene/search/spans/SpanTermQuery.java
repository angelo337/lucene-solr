package org.apache.lucene.search.spans;

/**
 * Licensed to the Apache Software Foundation (ASF) under one or more
 * contributor license agreements.  See the NOTICE file distributed with
 * this work for additional information regarding copyright ownership.
 * The ASF licenses this file to You under the Apache License, Version 2.0
 * (the "License"); you may not use this file except in compliance with
 * the License.  You may obtain a copy of the License at
 *
 *     http://www.apache.org/licenses/LICENSE-2.0
 *
 * Unless required by applicable law or agreed to in writing, software
 * distributed under the License is distributed on an "AS IS" BASIS,
 * WITHOUT WARRANTIES OR CONDITIONS OF ANY KIND, either express or implied.
 * See the License for the specific language governing permissions and
 * limitations under the License.
 */

import org.apache.lucene.index.IndexReader;
import org.apache.lucene.index.Term;
import org.apache.lucene.index.DocsAndPositionsEnum;
import org.apache.lucene.util.ToStringUtils;

import java.io.IOException;
import java.util.Set;

/** Matches spans containing a term. */
public class SpanTermQuery extends SpanQuery {
  protected Term term;

  /** Construct a SpanTermQuery matching the named term's spans. */
  public SpanTermQuery(Term term) { this.term = term; }

  /** Return the term whose spans are matched. */
  public Term getTerm() { return term; }

  @Override
  public String getField() { return term.field(); }
  
  @Override
  public void extractTerms(Set<Term> terms) {
    terms.add(term);
  }

  @Override
  public String toString(String field) {
    StringBuilder buffer = new StringBuilder();
    if (term.field().equals(field))
      buffer.append(term.text());
    else
      buffer.append(term.toString());
    buffer.append(ToStringUtils.boost(getBoost()));
    return buffer.toString();
  }

  @Override
  public int hashCode() {
    final int prime = 31;
    int result = super.hashCode();
    result = prime * result + ((term == null) ? 0 : term.hashCode());
    return result;
  }

  @Override
  public boolean equals(Object obj) {
    if (this == obj)
      return true;
    if (!super.equals(obj))
      return false;
    if (getClass() != obj.getClass())
      return false;
    SpanTermQuery other = (SpanTermQuery) obj;
    if (term == null) {
      if (other.term != null)
        return false;
    } else if (!term.equals(other.term))
      return false;
    return true;
  }

  @Override
  public Spans getSpans(final IndexReader reader) throws IOException {
<<<<<<< HEAD
    // NOTE: debateably, the caller should never pass in a
    // multi reader...
    final DocsAndPositionsEnum postings = MultiFields.getTermPositionsEnum(reader,
                                                                           MultiFields.getDeletedDocs(reader),
                                                                           term.field(),
                                                                           term.bytes());
=======
    final DocsAndPositionsEnum postings = reader.termPositionsEnum(reader.getDeletedDocs(),
                                                                   term.field(),
                                                                   term.bytes());
>>>>>>> 2ede77ba

    if (postings != null) {
      return new TermSpans(postings, term);
    } else {
<<<<<<< HEAD
      if (MultiFields.getTermDocsEnum(reader, MultiFields.getDeletedDocs(reader), term.field(), term.bytes()) != null) {
=======
      if (reader.termDocsEnum(reader.getDeletedDocs(), term.field(), term.bytes()) != null) {
>>>>>>> 2ede77ba
        // term does exist, but has no positions
        throw new IllegalStateException("field \"" + term.field() + "\" was indexed with Field.omitTermFreqAndPositions=true; cannot run SpanTermQuery (term=" + term.text() + ")");
      } else {
        // term does not exist
        return TermSpans.EMPTY_TERM_SPANS;
      }
    }
  }
}<|MERGE_RESOLUTION|>--- conflicted
+++ resolved
@@ -81,27 +81,14 @@
 
   @Override
   public Spans getSpans(final IndexReader reader) throws IOException {
-<<<<<<< HEAD
-    // NOTE: debateably, the caller should never pass in a
-    // multi reader...
-    final DocsAndPositionsEnum postings = MultiFields.getTermPositionsEnum(reader,
-                                                                           MultiFields.getDeletedDocs(reader),
-                                                                           term.field(),
-                                                                           term.bytes());
-=======
     final DocsAndPositionsEnum postings = reader.termPositionsEnum(reader.getDeletedDocs(),
                                                                    term.field(),
                                                                    term.bytes());
->>>>>>> 2ede77ba
 
     if (postings != null) {
       return new TermSpans(postings, term);
     } else {
-<<<<<<< HEAD
-      if (MultiFields.getTermDocsEnum(reader, MultiFields.getDeletedDocs(reader), term.field(), term.bytes()) != null) {
-=======
       if (reader.termDocsEnum(reader.getDeletedDocs(), term.field(), term.bytes()) != null) {
->>>>>>> 2ede77ba
         // term does exist, but has no positions
         throw new IllegalStateException("field \"" + term.field() + "\" was indexed with Field.omitTermFreqAndPositions=true; cannot run SpanTermQuery (term=" + term.text() + ")");
       } else {
