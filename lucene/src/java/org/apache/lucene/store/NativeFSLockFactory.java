--- conflicted
+++ resolved
@@ -56,57 +56,6 @@
 
 public class NativeFSLockFactory extends FSLockFactory {
 
-<<<<<<< HEAD
-  private volatile boolean tested = false;
-
-  // Simple test to verify locking system is "working".  On
-  // NFS, if it's misconfigured, you can hit long (35
-  // second) timeouts which cause Lock.obtain to take far
-  // too long (it assumes the obtain() call takes zero
-  // time). 
-  private synchronized void acquireTestLock() {
-    if (tested) return;
-    tested = true;
-    
-    // Ensure that lockDir exists and is a directory.
-    if (!lockDir.exists()) {
-      if (!lockDir.mkdirs())
-        throw new RuntimeException("Cannot create directory: " +
-                              lockDir.getAbsolutePath());
-    } else if (!lockDir.isDirectory()) {
-      throw new RuntimeException("Found regular file where directory expected: " + 
-                            lockDir.getAbsolutePath());
-    }
-
-    // add the RuntimeMXBean's name to the lock file, to reduce the chance for
-    // name collisions when this code is invoked by multiple JVMs (such as in
-    // our tests). On most systems, the name includes the process Id.
-    // Also, remove any non-alphanumeric characters, so that the lock file will
-    // be created for sure on all systems.
-    String randomLockName = "lucene-"
-        + ManagementFactory.getRuntimeMXBean().getName().replaceAll("[^a-zA-Z0-9]+","") + "-"
-        + Long.toString(new Random().nextInt(), Character.MAX_RADIX)
-        + "-test.lock";
-    
-    Lock l = makeLock(randomLockName);
-    try {
-      l.obtain();
-      l.release();
-      // If the test lock failed to delete after all the attempts, attempt a
-      // delete when the JVM exits.
-      File lockFile = new File(lockDir, randomLockName);
-      if (lockFile.exists()) {
-        lockFile.deleteOnExit();
-      }
-    } catch (IOException e) {
-      RuntimeException e2 = new RuntimeException("Failed to acquire random test lock; please verify filesystem for lock directory '" + lockDir + "' supports locking");
-      e2.initCause(e);
-      throw e2;
-    }    
-  }
-
-=======
->>>>>>> 2ede77ba
   /**
    * Create a NativeFSLockFactory instance, with null (unset)
    * lock directory. When you pass this factory to a {@link FSDirectory}
