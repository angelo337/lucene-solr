--- conflicted
+++ resolved
@@ -146,12 +146,6 @@
     reader.close();
     reader = IndexReader.open(target, true);
     
-<<<<<<< HEAD
-
-    assertTrue(reader.isOptimized());
-    
-=======
->>>>>>> 2ede77ba
     TermsEnum terms = MultiFields.getTerms(reader, "default").iterator();
     while (terms.next() != null) {
       assertTrue(terms.term().utf8ToString().indexOf('e') != -1);
