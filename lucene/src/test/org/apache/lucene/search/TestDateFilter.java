package org.apache.lucene.search;

/**
 * Licensed to the Apache Software Foundation (ASF) under one or more
 * contributor license agreements.  See the NOTICE file distributed with
 * this work for additional information regarding copyright ownership.
 * The ASF licenses this file to You under the Apache License, Version 2.0
 * (the "License"); you may not use this file except in compliance with
 * the License.  You may obtain a copy of the License at
 *
 *     http://www.apache.org/licenses/LICENSE-2.0
 *
 * Unless required by applicable law or agreed to in writing, software
 * distributed under the License is distributed on an "AS IS" BASIS,
 * WITHOUT WARRANTIES OR CONDITIONS OF ANY KIND, either express or implied.
 * See the License for the specific language governing permissions and
 * limitations under the License.
 */

import org.apache.lucene.store.Directory;
import org.apache.lucene.util.LuceneTestCase;
import org.apache.lucene.document.DateTools;
import org.apache.lucene.document.Document;
import org.apache.lucene.document.Field;
import org.apache.lucene.index.IndexReader;
import org.apache.lucene.index.RandomIndexWriter;
import org.apache.lucene.index.Term;

import java.io.IOException;

/**
 * DateFilter JUnit tests.
 * 
 * 
 * @version $Revision$
 */
public class TestDateFilter extends LuceneTestCase {
<<<<<<< HEAD
  public TestDateFilter(String name) {
    super(name);
  }
  
=======
 
>>>>>>> 2ede77ba
  /**
   *
   */
  public void testBefore() throws IOException {
    // create an index
<<<<<<< HEAD
    RAMDirectory indexStore = new RAMDirectory();
    RandomIndexWriter writer = new RandomIndexWriter(newRandom(), indexStore);
=======
    Directory indexStore = newDirectory();
    RandomIndexWriter writer = new RandomIndexWriter(random, indexStore);
>>>>>>> 2ede77ba
    
    long now = System.currentTimeMillis();
    
    Document doc = new Document();
    // add time that is in the past
<<<<<<< HEAD
    doc.add(new Field("datefield", DateTools.timeToString(now - 1000,
        DateTools.Resolution.MILLISECOND), Field.Store.YES,
        Field.Index.NOT_ANALYZED));
    doc.add(new Field("body", "Today is a very sunny day in New York City",
=======
    doc.add(newField("datefield", DateTools.timeToString(now - 1000,
        DateTools.Resolution.MILLISECOND), Field.Store.YES,
        Field.Index.NOT_ANALYZED));
    doc.add(newField("body", "Today is a very sunny day in New York City",
>>>>>>> 2ede77ba
        Field.Store.YES, Field.Index.ANALYZED));
    writer.addDocument(doc);
    
    IndexReader reader = writer.getReader();
    writer.close();
    IndexSearcher searcher = new IndexSearcher(reader);
    
    // filter that should preserve matches
    // DateFilter df1 = DateFilter.Before("datefield", now);
    TermRangeFilter df1 = new TermRangeFilter("datefield", DateTools
        .timeToString(now - 2000, DateTools.Resolution.MILLISECOND), DateTools
        .timeToString(now, DateTools.Resolution.MILLISECOND), false, true);
    // filter that should discard matches
    // DateFilter df2 = DateFilter.Before("datefield", now - 999999);
    TermRangeFilter df2 = new TermRangeFilter("datefield", DateTools
        .timeToString(0, DateTools.Resolution.MILLISECOND), DateTools
        .timeToString(now - 2000, DateTools.Resolution.MILLISECOND), true,
        false);
    
    // search something that doesn't exist with DateFilter
    Query query1 = new TermQuery(new Term("body", "NoMatchForThis"));
    
    // search for something that does exists
    Query query2 = new TermQuery(new Term("body", "sunny"));
    
    ScoreDoc[] result;
    
    // ensure that queries return expected results without DateFilter first
    result = searcher.search(query1, null, 1000).scoreDocs;
    assertEquals(0, result.length);
    
    result = searcher.search(query2, null, 1000).scoreDocs;
    assertEquals(1, result.length);
    
    // run queries with DateFilter
    result = searcher.search(query1, df1, 1000).scoreDocs;
    assertEquals(0, result.length);
    
    result = searcher.search(query1, df2, 1000).scoreDocs;
    assertEquals(0, result.length);
    
    result = searcher.search(query2, df1, 1000).scoreDocs;
    assertEquals(1, result.length);
    
    result = searcher.search(query2, df2, 1000).scoreDocs;
    assertEquals(0, result.length);
    reader.close();
    indexStore.close();
  }
  
  /**
   *
   */
  public void testAfter() throws IOException {
    // create an index
<<<<<<< HEAD
    RAMDirectory indexStore = new RAMDirectory();
    RandomIndexWriter writer = new RandomIndexWriter(newRandom(), indexStore);
=======
    Directory indexStore = newDirectory();
    RandomIndexWriter writer = new RandomIndexWriter(random, indexStore);
>>>>>>> 2ede77ba
    
    long now = System.currentTimeMillis();
    
    Document doc = new Document();
    // add time that is in the future
<<<<<<< HEAD
    doc.add(new Field("datefield", DateTools.timeToString(now + 888888,
        DateTools.Resolution.MILLISECOND), Field.Store.YES,
        Field.Index.NOT_ANALYZED));
    doc.add(new Field("body", "Today is a very sunny day in New York City",
=======
    doc.add(newField("datefield", DateTools.timeToString(now + 888888,
        DateTools.Resolution.MILLISECOND), Field.Store.YES,
        Field.Index.NOT_ANALYZED));
    doc.add(newField("body", "Today is a very sunny day in New York City",
>>>>>>> 2ede77ba
        Field.Store.YES, Field.Index.ANALYZED));
    writer.addDocument(doc);
    
    IndexReader reader = writer.getReader();
    writer.close();
    IndexSearcher searcher = new IndexSearcher(reader);
    
    // filter that should preserve matches
    // DateFilter df1 = DateFilter.After("datefield", now);
    TermRangeFilter df1 = new TermRangeFilter("datefield", DateTools
        .timeToString(now, DateTools.Resolution.MILLISECOND), DateTools
        .timeToString(now + 999999, DateTools.Resolution.MILLISECOND), true,
        false);
    // filter that should discard matches
    // DateFilter df2 = DateFilter.After("datefield", now + 999999);
    TermRangeFilter df2 = new TermRangeFilter("datefield", DateTools
        .timeToString(now + 999999, DateTools.Resolution.MILLISECOND),
        DateTools.timeToString(now + 999999999,
            DateTools.Resolution.MILLISECOND), false, true);
    
    // search something that doesn't exist with DateFilter
    Query query1 = new TermQuery(new Term("body", "NoMatchForThis"));
    
    // search for something that does exists
    Query query2 = new TermQuery(new Term("body", "sunny"));
    
    ScoreDoc[] result;
    
    // ensure that queries return expected results without DateFilter first
    result = searcher.search(query1, null, 1000).scoreDocs;
    assertEquals(0, result.length);
    
    result = searcher.search(query2, null, 1000).scoreDocs;
    assertEquals(1, result.length);
    
    // run queries with DateFilter
    result = searcher.search(query1, df1, 1000).scoreDocs;
    assertEquals(0, result.length);
    
    result = searcher.search(query1, df2, 1000).scoreDocs;
    assertEquals(0, result.length);
    
    result = searcher.search(query2, df1, 1000).scoreDocs;
    assertEquals(1, result.length);
    
    result = searcher.search(query2, df2, 1000).scoreDocs;
    assertEquals(0, result.length);
    reader.close();
    indexStore.close();
  }
}<|MERGE_RESOLUTION|>--- conflicted
+++ resolved
@@ -35,42 +35,23 @@
  * @version $Revision$
  */
 public class TestDateFilter extends LuceneTestCase {
-<<<<<<< HEAD
-  public TestDateFilter(String name) {
-    super(name);
-  }
-  
-=======
  
->>>>>>> 2ede77ba
   /**
    *
    */
   public void testBefore() throws IOException {
     // create an index
-<<<<<<< HEAD
-    RAMDirectory indexStore = new RAMDirectory();
-    RandomIndexWriter writer = new RandomIndexWriter(newRandom(), indexStore);
-=======
     Directory indexStore = newDirectory();
     RandomIndexWriter writer = new RandomIndexWriter(random, indexStore);
->>>>>>> 2ede77ba
     
     long now = System.currentTimeMillis();
     
     Document doc = new Document();
     // add time that is in the past
-<<<<<<< HEAD
-    doc.add(new Field("datefield", DateTools.timeToString(now - 1000,
-        DateTools.Resolution.MILLISECOND), Field.Store.YES,
-        Field.Index.NOT_ANALYZED));
-    doc.add(new Field("body", "Today is a very sunny day in New York City",
-=======
     doc.add(newField("datefield", DateTools.timeToString(now - 1000,
         DateTools.Resolution.MILLISECOND), Field.Store.YES,
         Field.Index.NOT_ANALYZED));
     doc.add(newField("body", "Today is a very sunny day in New York City",
->>>>>>> 2ede77ba
         Field.Store.YES, Field.Index.ANALYZED));
     writer.addDocument(doc);
     
@@ -126,29 +107,17 @@
    */
   public void testAfter() throws IOException {
     // create an index
-<<<<<<< HEAD
-    RAMDirectory indexStore = new RAMDirectory();
-    RandomIndexWriter writer = new RandomIndexWriter(newRandom(), indexStore);
-=======
     Directory indexStore = newDirectory();
     RandomIndexWriter writer = new RandomIndexWriter(random, indexStore);
->>>>>>> 2ede77ba
     
     long now = System.currentTimeMillis();
     
     Document doc = new Document();
     // add time that is in the future
-<<<<<<< HEAD
-    doc.add(new Field("datefield", DateTools.timeToString(now + 888888,
-        DateTools.Resolution.MILLISECOND), Field.Store.YES,
-        Field.Index.NOT_ANALYZED));
-    doc.add(new Field("body", "Today is a very sunny day in New York City",
-=======
     doc.add(newField("datefield", DateTools.timeToString(now + 888888,
         DateTools.Resolution.MILLISECOND), Field.Store.YES,
         Field.Index.NOT_ANALYZED));
     doc.add(newField("body", "Today is a very sunny day in New York City",
->>>>>>> 2ede77ba
         Field.Store.YES, Field.Index.ANALYZED));
     writer.addDocument(doc);
     
