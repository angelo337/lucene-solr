package org.apache.lucene.search;

/**
 * Licensed to the Apache Software Foundation (ASF) under one or more
 * contributor license agreements.  See the NOTICE file distributed with
 * this work for additional information regarding copyright ownership.
 * The ASF licenses this file to You under the Apache License, Version 2.0
 * (the "License"); you may not use this file except in compliance with
 * the License.  You may obtain a copy of the License at
 *
 *     http://www.apache.org/licenses/LICENSE-2.0
 *
 * Unless required by applicable law or agreed to in writing, software
 * distributed under the License is distributed on an "AS IS" BASIS,
 * WITHOUT WARRANTIES OR CONDITIONS OF ANY KIND, either express or implied.
 * See the License for the specific language governing permissions and
 * limitations under the License.
 */

import java.io.IOException;
<<<<<<< HEAD
import java.util.Random;
=======
>>>>>>> 2ede77ba
import java.util.Collections;
import java.util.List;
import java.util.ArrayList;

import org.apache.lucene.analysis.MockAnalyzer;
import org.apache.lucene.analysis.MockTokenizer;
import org.apache.lucene.document.Document;
import org.apache.lucene.document.Field;
import org.apache.lucene.index.IndexReader;
<<<<<<< HEAD
=======
import org.apache.lucene.index.MultiFields;
>>>>>>> 2ede77ba
import org.apache.lucene.index.Term;
import org.apache.lucene.index.Terms;
import org.apache.lucene.index.TermsEnum;
import org.apache.lucene.index.RandomIndexWriter;
<<<<<<< HEAD
import org.apache.lucene.store.Directory;
import org.apache.lucene.store.MockRAMDirectory;
=======
import org.apache.lucene.index.codecs.CodecProvider;
import org.apache.lucene.store.Directory;
>>>>>>> 2ede77ba
import org.apache.lucene.util.BytesRef;
import org.apache.lucene.util.LuceneTestCase;
import org.apache.lucene.util.UnicodeUtil;
import org.apache.lucene.util._TestUtil;
import org.apache.lucene.util.AttributeSource;
import org.apache.lucene.util.automaton.Automaton;
import org.apache.lucene.util.automaton.AutomatonTestUtil;
import org.apache.lucene.util.automaton.CharacterRunAutomaton;
import org.apache.lucene.util.automaton.RegExp;

/**
 * Create an index with random unicode terms
 * Generates random regexps, and validates against a simple impl.
 */
public class TestRegexpRandom2 extends LuceneTestCase {
  private IndexSearcher searcher;
  private IndexReader reader;
  private Directory dir;
<<<<<<< HEAD
  private Random random;
=======
>>>>>>> 2ede77ba
  
  @Override
  public void setUp() throws Exception {
    super.setUp();
<<<<<<< HEAD
    random = newRandom();
    dir = new MockRAMDirectory();
    // TODO: fix mocktokenizer to not extend chartokenizer, so you can have an 'empty' keyword.
    // currently, this means 'empty tokens' arent created/tested in the enumeration:
    // <mikemccand> it's like having a big hairy scary monster in the basement but being upset that it doesn't have fangs
    RandomIndexWriter writer = new RandomIndexWriter(random, dir, new MockAnalyzer(MockTokenizer.KEYWORD, false));
    
=======
    dir = newDirectory();
    RandomIndexWriter writer = new RandomIndexWriter(random, dir, 
        newIndexWriterConfig(TEST_VERSION_CURRENT, new MockAnalyzer(MockTokenizer.KEYWORD, false))
        .setMaxBufferedDocs(_TestUtil.nextInt(random, 50, 1000)));
>>>>>>> 2ede77ba
    Document doc = new Document();
    Field field = newField("field", "", Field.Store.NO, Field.Index.NOT_ANALYZED);
    doc.add(field);
    List<String> terms = new ArrayList<String>();
    int num = 2000 * RANDOM_MULTIPLIER;
    for (int i = 0; i < num; i++) {
      String s = _TestUtil.randomUnicodeString(random);
      field.setValue(s);
      terms.add(s);
      writer.addDocument(doc);
    }

    if (VERBOSE) {
      // utf16 order
      Collections.sort(terms);
      System.out.println("UTF16 order:");
      for(String s : terms) {
        System.out.println("  " + UnicodeUtil.toHexString(s));
      }
    }
    
    reader = writer.getReader();
    searcher = new IndexSearcher(reader);
    writer.close();
  }

  @Override
<<<<<<< HEAD
  protected void tearDown() throws Exception {
=======
  public void tearDown() throws Exception {
>>>>>>> 2ede77ba
    reader.close();
    searcher.close();
    dir.close();
    super.tearDown();
  }
  
  /** a stupid regexp query that just blasts thru the terms */
  private class DumbRegexpQuery extends MultiTermQuery {
    private final Automaton automaton;
    
    DumbRegexpQuery(Term term, int flags) {
      super(term.field());
      RegExp re = new RegExp(term.text(), flags);
      automaton = re.toAutomaton();
    }
    
    @Override
    protected TermsEnum getTermsEnum(Terms terms, AttributeSource atts) throws IOException {
      return new SimpleAutomatonTermsEnum(terms.iterator());
    }

    private class SimpleAutomatonTermsEnum extends FilteredTermsEnum {
      CharacterRunAutomaton runAutomaton = new CharacterRunAutomaton(automaton);
      UnicodeUtil.UTF16Result utf16 = new UnicodeUtil.UTF16Result();

      private SimpleAutomatonTermsEnum(TermsEnum tenum) throws IOException {
        super(tenum);
        setInitialSeekTerm(new BytesRef(""));
      }
      
      @Override
      protected AcceptStatus accept(BytesRef term) throws IOException {
        UnicodeUtil.UTF8toUTF16(term.bytes, term.offset, term.length, utf16);
        return runAutomaton.run(utf16.result, 0, utf16.length) ? 
            AcceptStatus.YES : AcceptStatus.NO;
      }
    }

    @Override
    public String toString(String field) {
      return field.toString() + automaton.toString();
    }
  }
  
  /** test a bunch of random regular expressions */
  public void testRegexps() throws Exception {
<<<<<<< HEAD

    int num = 1000 * RANDOM_MULTIPLIER;
    for (int i = 0; i < num; i++) {
      String reg = AutomatonTestUtil.randomRegexp(random).toString();
=======
    // we generate aweful regexps: good for testing.
    // but for preflex codec, the test can be very slow, so use less iterations.
    int num = CodecProvider.getDefault().getFieldCodec("field").equals("PreFlex") ? 100 * RANDOM_MULTIPLIER : 1000 * RANDOM_MULTIPLIER;
    for (int i = 0; i < num; i++) {
      String reg = AutomatonTestUtil.randomRegexp(random);
>>>>>>> 2ede77ba
      assertSame(reg);
    }
  }
  
  /** check that the # of hits is the same as from a very
   * simple regexpquery implementation.
   */
  private void assertSame(String regexp) throws IOException {   
    RegexpQuery smart = new RegexpQuery(new Term("field", regexp), RegExp.NONE);
    DumbRegexpQuery dumb = new DumbRegexpQuery(new Term("field", regexp), RegExp.NONE);
    
    // we can't compare the two if automaton rewrites to a simpler enum.
    // for example: "a\uda07\udcc7?.*?" gets rewritten to a simpler query:
    // a\uda07* prefixquery. Prefixquery then does the "wrong" thing, which
    // isn't really wrong as the query was undefined to begin with... but not
    // automatically comparable.
    
    // TODO: does this check even matter anymore?!
    Terms terms = MultiFields.getTerms(searcher.getIndexReader(), "field");
    if (!(smart.getTermsEnum(terms) instanceof AutomatonTermsEnum))
      return;
    
    TopDocs smartDocs = searcher.search(smart, 25);
    TopDocs dumbDocs = searcher.search(dumb, 25);

    CheckHits.checkEqual(smart, smartDocs.scoreDocs, dumbDocs.scoreDocs);
  }
}<|MERGE_RESOLUTION|>--- conflicted
+++ resolved
@@ -18,10 +18,6 @@
  */
 
 import java.io.IOException;
-<<<<<<< HEAD
-import java.util.Random;
-=======
->>>>>>> 2ede77ba
 import java.util.Collections;
 import java.util.List;
 import java.util.ArrayList;
@@ -31,21 +27,13 @@
 import org.apache.lucene.document.Document;
 import org.apache.lucene.document.Field;
 import org.apache.lucene.index.IndexReader;
-<<<<<<< HEAD
-=======
 import org.apache.lucene.index.MultiFields;
->>>>>>> 2ede77ba
 import org.apache.lucene.index.Term;
 import org.apache.lucene.index.Terms;
 import org.apache.lucene.index.TermsEnum;
 import org.apache.lucene.index.RandomIndexWriter;
-<<<<<<< HEAD
-import org.apache.lucene.store.Directory;
-import org.apache.lucene.store.MockRAMDirectory;
-=======
 import org.apache.lucene.index.codecs.CodecProvider;
 import org.apache.lucene.store.Directory;
->>>>>>> 2ede77ba
 import org.apache.lucene.util.BytesRef;
 import org.apache.lucene.util.LuceneTestCase;
 import org.apache.lucene.util.UnicodeUtil;
@@ -64,28 +52,14 @@
   private IndexSearcher searcher;
   private IndexReader reader;
   private Directory dir;
-<<<<<<< HEAD
-  private Random random;
-=======
->>>>>>> 2ede77ba
   
   @Override
   public void setUp() throws Exception {
     super.setUp();
-<<<<<<< HEAD
-    random = newRandom();
-    dir = new MockRAMDirectory();
-    // TODO: fix mocktokenizer to not extend chartokenizer, so you can have an 'empty' keyword.
-    // currently, this means 'empty tokens' arent created/tested in the enumeration:
-    // <mikemccand> it's like having a big hairy scary monster in the basement but being upset that it doesn't have fangs
-    RandomIndexWriter writer = new RandomIndexWriter(random, dir, new MockAnalyzer(MockTokenizer.KEYWORD, false));
-    
-=======
     dir = newDirectory();
     RandomIndexWriter writer = new RandomIndexWriter(random, dir, 
         newIndexWriterConfig(TEST_VERSION_CURRENT, new MockAnalyzer(MockTokenizer.KEYWORD, false))
         .setMaxBufferedDocs(_TestUtil.nextInt(random, 50, 1000)));
->>>>>>> 2ede77ba
     Document doc = new Document();
     Field field = newField("field", "", Field.Store.NO, Field.Index.NOT_ANALYZED);
     doc.add(field);
@@ -113,11 +87,7 @@
   }
 
   @Override
-<<<<<<< HEAD
-  protected void tearDown() throws Exception {
-=======
   public void tearDown() throws Exception {
->>>>>>> 2ede77ba
     reader.close();
     searcher.close();
     dir.close();
@@ -164,18 +134,11 @@
   
   /** test a bunch of random regular expressions */
   public void testRegexps() throws Exception {
-<<<<<<< HEAD
-
-    int num = 1000 * RANDOM_MULTIPLIER;
-    for (int i = 0; i < num; i++) {
-      String reg = AutomatonTestUtil.randomRegexp(random).toString();
-=======
     // we generate aweful regexps: good for testing.
     // but for preflex codec, the test can be very slow, so use less iterations.
     int num = CodecProvider.getDefault().getFieldCodec("field").equals("PreFlex") ? 100 * RANDOM_MULTIPLIER : 1000 * RANDOM_MULTIPLIER;
     for (int i = 0; i < num; i++) {
       String reg = AutomatonTestUtil.randomRegexp(random);
->>>>>>> 2ede77ba
       assertSame(reg);
     }
   }
