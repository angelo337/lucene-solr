package org.apache.lucene.search;

/**
 * Licensed to the Apache Software Foundation (ASF) under one or more
 * contributor license agreements.  See the NOTICE file distributed with
 * this work for additional information regarding copyright ownership.
 * The ASF licenses this file to You under the Apache License, Version 2.0
 * (the "License"); you may not use this file except in compliance with
 * the License.  You may obtain a copy of the License at
 *
 *     http://www.apache.org/licenses/LICENSE-2.0
 *
 * Unless required by applicable law or agreed to in writing, software
 * distributed under the License is distributed on an "AS IS" BASIS,
 * WITHOUT WARRANTIES OR CONDITIONS OF ANY KIND, either express or implied.
 * See the License for the specific language governing permissions and
 * limitations under the License.
 */

<<<<<<< HEAD
import java.util.Random;

=======
>>>>>>> 2ede77ba
import org.apache.lucene.document.Document;
import org.apache.lucene.index.IndexReader;
import org.apache.lucene.index.RandomIndexWriter;
import org.apache.lucene.search.BooleanClause.Occur;
import org.apache.lucene.store.Directory;
import org.apache.lucene.util.LuceneTestCase;

public class TestTopScoreDocCollector extends LuceneTestCase {

  public void testOutOfOrderCollection() throws Exception {
<<<<<<< HEAD

    Directory dir = new RAMDirectory();
    Random random = newRandom();
=======
    Directory dir = newDirectory();
>>>>>>> 2ede77ba
    RandomIndexWriter writer = new RandomIndexWriter(random, dir);
    for (int i = 0; i < 10; i++) {
      writer.addDocument(new Document());
    }
    
    boolean[] inOrder = new boolean[] { false, true };
    String[] actualTSDCClass = new String[] {
        "OutOfOrderTopScoreDocCollector", 
        "InOrderTopScoreDocCollector" 
    };
    
    BooleanQuery bq = new BooleanQuery();
    // Add a Query with SHOULD, since bw.scorer() returns BooleanScorer2
    // which delegates to BS if there are no mandatory clauses.
    bq.add(new MatchAllDocsQuery(), Occur.SHOULD);
    // Set minNrShouldMatch to 1 so that BQ will not optimize rewrite to return
    // the clause instead of BQ.
    bq.setMinimumNumberShouldMatch(1);
    IndexReader reader = writer.getReader();
    IndexSearcher searcher = new IndexSearcher(reader);
    for (int i = 0; i < inOrder.length; i++) {
      TopDocsCollector<ScoreDoc> tdc = TopScoreDocCollector.create(3, inOrder[i]);
      assertEquals("org.apache.lucene.search.TopScoreDocCollector$" + actualTSDCClass[i], tdc.getClass().getName());
      
      searcher.search(new MatchAllDocsQuery(), tdc);
      
      ScoreDoc[] sd = tdc.topDocs().scoreDocs;
      assertEquals(3, sd.length);
      for (int j = 0; j < sd.length; j++) {
        assertEquals("expected doc Id " + j + " found " + sd[j].doc, j, sd[j].doc);
      }
    }
    writer.close();
    searcher.close();
    reader.close();
    dir.close();
  }
  
}<|MERGE_RESOLUTION|>--- conflicted
+++ resolved
@@ -17,11 +17,6 @@
  * limitations under the License.
  */
 
-<<<<<<< HEAD
-import java.util.Random;
-
-=======
->>>>>>> 2ede77ba
 import org.apache.lucene.document.Document;
 import org.apache.lucene.index.IndexReader;
 import org.apache.lucene.index.RandomIndexWriter;
@@ -32,13 +27,7 @@
 public class TestTopScoreDocCollector extends LuceneTestCase {
 
   public void testOutOfOrderCollection() throws Exception {
-<<<<<<< HEAD
-
-    Directory dir = new RAMDirectory();
-    Random random = newRandom();
-=======
     Directory dir = newDirectory();
->>>>>>> 2ede77ba
     RandomIndexWriter writer = new RandomIndexWriter(random, dir);
     for (int i = 0; i < 10; i++) {
       writer.addDocument(new Document());
