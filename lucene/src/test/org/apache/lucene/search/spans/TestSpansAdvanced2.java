package org.apache.lucene.search.spans;

/**
 * Licensed to the Apache Software Foundation (ASF) under one or more
 * contributor license agreements.  See the NOTICE file distributed with
 * this work for additional information regarding copyright ownership.
 * The ASF licenses this file to You under the Apache License, Version 2.0
 * (the "License"); you may not use this file except in compliance with
 * the License.  You may obtain a copy of the License at
 *
 *     http://www.apache.org/licenses/LICENSE-2.0
 *
 * Unless required by applicable law or agreed to in writing, software
 * distributed under the License is distributed on an "AS IS" BASIS,
 * WITHOUT WARRANTIES OR CONDITIONS OF ANY KIND, either express or implied.
 * See the License for the specific language governing permissions and
 * limitations under the License.
 */

import java.io.IOException;

import org.apache.lucene.analysis.MockAnalyzer;
import org.apache.lucene.analysis.MockTokenFilter;
import org.apache.lucene.analysis.MockTokenizer;
import org.apache.lucene.index.IndexReader;
import org.apache.lucene.index.RandomIndexWriter;
import org.apache.lucene.index.Term;
import org.apache.lucene.index.IndexWriterConfig.OpenMode;
import org.apache.lucene.search.*;

/*******************************************************************************
 * Some expanded tests to make sure my patch doesn't break other SpanTermQuery
 * functionality.
 * 
 */
public class TestSpansAdvanced2 extends TestSpansAdvanced {
  IndexSearcher searcher2;
  IndexReader reader2;
  
  /**
   * Initializes the tests by adding documents to the index.
   */
  @Override
<<<<<<< HEAD
  protected void setUp() throws Exception {
=======
  public void setUp() throws Exception {
>>>>>>> 2ede77ba
    super.setUp();
    
    // create test index
    final RandomIndexWriter writer = new RandomIndexWriter(random, mDirectory,
<<<<<<< HEAD
        newIndexWriterConfig(random, TEST_VERSION_CURRENT, new MockAnalyzer(
=======
        newIndexWriterConfig(TEST_VERSION_CURRENT, new MockAnalyzer(
>>>>>>> 2ede77ba
            MockTokenizer.SIMPLE, true, MockTokenFilter.ENGLISH_STOPSET, true))
            .setOpenMode(OpenMode.APPEND));
    addDocument(writer, "A", "Should we, could we, would we?");
    addDocument(writer, "B", "It should.  Should it?");
    addDocument(writer, "C", "It shouldn't.");
    addDocument(writer, "D", "Should we, should we, should we.");
    reader2 = writer.getReader();
    writer.close();
    
    // re-open the searcher since we added more docs
    searcher2 = new IndexSearcher(reader2);
  }
  
  @Override
<<<<<<< HEAD
  protected void tearDown() throws Exception {
=======
  public void tearDown() throws Exception {
>>>>>>> 2ede77ba
    searcher2.close();
    reader2.close();
    super.tearDown();
  }
  
  /**
   * Verifies that the index has the correct number of documents.
   * 
   * @throws Exception
   */
  public void testVerifyIndex() throws Exception {
    final IndexReader reader = IndexReader.open(mDirectory, true);
    assertEquals(8, reader.numDocs());
    reader.close();
  }
  
  /**
   * Tests a single span query that matches multiple documents.
   * 
   * @throws IOException
   */
  public void testSingleSpanQuery() throws IOException {
    
    final Query spanQuery = new SpanTermQuery(new Term(FIELD_TEXT, "should"));
    final String[] expectedIds = new String[] {"B", "D", "1", "2", "3", "4",
        "A"};
    final float[] expectedScores = new float[] {0.625f, 0.45927936f,
        0.35355338f, 0.35355338f, 0.35355338f, 0.35355338f, 0.26516503f,};
    assertHits(searcher2, spanQuery, "single span query", expectedIds,
        expectedScores);
  }
  
  /**
   * Tests a single span query that matches multiple documents.
   * 
   * @throws IOException
   */
  public void testMultipleDifferentSpanQueries() throws IOException {
    
    final Query spanQuery1 = new SpanTermQuery(new Term(FIELD_TEXT, "should"));
    final Query spanQuery2 = new SpanTermQuery(new Term(FIELD_TEXT, "we"));
    final BooleanQuery query = new BooleanQuery();
    query.add(spanQuery1, BooleanClause.Occur.MUST);
    query.add(spanQuery2, BooleanClause.Occur.MUST);
    final String[] expectedIds = new String[] {"D", "A"};
    // these values were pre LUCENE-413
    // final float[] expectedScores = new float[] { 0.93163157f, 0.20698164f };
    final float[] expectedScores = new float[] {1.0191123f, 0.93163157f};
    assertHits(searcher2, query, "multiple different span queries",
        expectedIds, expectedScores);
  }
  
  /**
   * Tests two span queries.
   * 
   * @throws IOException
   */
  @Override
  public void testBooleanQueryWithSpanQueries() throws IOException {
    
    doTestBooleanQueryWithSpanQueries(searcher2, 0.73500174f);
  }
}<|MERGE_RESOLUTION|>--- conflicted
+++ resolved
@@ -41,20 +41,12 @@
    * Initializes the tests by adding documents to the index.
    */
   @Override
-<<<<<<< HEAD
-  protected void setUp() throws Exception {
-=======
   public void setUp() throws Exception {
->>>>>>> 2ede77ba
     super.setUp();
     
     // create test index
     final RandomIndexWriter writer = new RandomIndexWriter(random, mDirectory,
-<<<<<<< HEAD
-        newIndexWriterConfig(random, TEST_VERSION_CURRENT, new MockAnalyzer(
-=======
         newIndexWriterConfig(TEST_VERSION_CURRENT, new MockAnalyzer(
->>>>>>> 2ede77ba
             MockTokenizer.SIMPLE, true, MockTokenFilter.ENGLISH_STOPSET, true))
             .setOpenMode(OpenMode.APPEND));
     addDocument(writer, "A", "Should we, could we, would we?");
@@ -69,11 +61,7 @@
   }
   
   @Override
-<<<<<<< HEAD
-  protected void tearDown() throws Exception {
-=======
   public void tearDown() throws Exception {
->>>>>>> 2ede77ba
     searcher2.close();
     reader2.close();
     super.tearDown();
