package org.apache.lucene.util.automaton;

/**
 * Licensed to the Apache Software Foundation (ASF) under one or more
 * contributor license agreements.  See the NOTICE file distributed with
 * this work for additional information regarding copyright ownership.
 * The ASF licenses this file to You under the Apache License, Version 2.0
 * (the "License"); you may not use this file except in compliance with
 * the License.  You may obtain a copy of the License at
 *
 *     http://www.apache.org/licenses/LICENSE-2.0
 *
 * Unless required by applicable law or agreed to in writing, software
 * distributed under the License is distributed on an "AS IS" BASIS,
 * WITHOUT WARRANTIES OR CONDITIONS OF ANY KIND, either express or implied.
 * See the License for the specific language governing permissions and
 * limitations under the License.
 */

import org.apache.lucene.util.LuceneTestCase;
import org.apache.lucene.util._TestUtil;
import org.apache.lucene.util.BytesRef;
import org.apache.lucene.util.UnicodeUtil;

import java.util.Random;

public class TestUTF32ToUTF8 extends LuceneTestCase {
  
  @Override
  public void setUp() throws Exception {
    super.setUp();
  }

  private static final int MAX_UNICODE = 0x10FFFF;

  final BytesRef b = new BytesRef(4);

  private boolean matches(ByteRunAutomaton a, int code) {
    char[] chars = Character.toChars(code);
    UnicodeUtil.UTF16toUTF8(chars, 0, chars.length, b);
    return a.run(b.bytes, 0, b.length);
  }

  private void testOne(Random r, ByteRunAutomaton a, int startCode, int endCode, int iters) {

    // Verify correct ints are accepted
    final int nonSurrogateCount;
    final boolean ovSurStart;
    if (endCode < UnicodeUtil.UNI_SUR_HIGH_START ||
        startCode > UnicodeUtil.UNI_SUR_LOW_END) {
      // no overlap w/ surrogates
      nonSurrogateCount = endCode - startCode + 1;
      ovSurStart = false;
    } else if (isSurrogate(startCode)) {
      // start of range overlaps surrogates
      nonSurrogateCount = endCode - startCode + 1 - (UnicodeUtil.UNI_SUR_LOW_END - startCode + 1);
      ovSurStart = false;
    } else if (isSurrogate(endCode)) {
      // end of range overlaps surrogates
      ovSurStart = true;
      nonSurrogateCount = endCode - startCode + 1 - (endCode - UnicodeUtil.UNI_SUR_HIGH_START + 1);
    } else {
      // range completely subsumes surrogates
      ovSurStart = true;
      nonSurrogateCount = endCode - startCode + 1 - (UnicodeUtil.UNI_SUR_LOW_END - UnicodeUtil.UNI_SUR_HIGH_START + 1);
    }

    assert nonSurrogateCount > 0;
        
    for(int iter=0;iter<iters;iter++) {
      // pick random code point in-range

      int code = startCode + r.nextInt(nonSurrogateCount);
      if (isSurrogate(code)) {
        if (ovSurStart) {
          code = UnicodeUtil.UNI_SUR_LOW_END + 1 + (code - UnicodeUtil.UNI_SUR_HIGH_START);
        } else {
          code = UnicodeUtil.UNI_SUR_LOW_END + 1 + (code - startCode);
        }
      }

      assert code >= startCode && code <= endCode: "code=" + code + " start=" + startCode + " end=" + endCode;
      assert !isSurrogate(code);

      assertTrue("DFA for range " + startCode + "-" + endCode + " failed to match code=" + code, 
                 matches(a, code));
    }

    // Verify invalid ints are not accepted
    final int invalidRange = MAX_UNICODE - (endCode - startCode + 1);
    if (invalidRange > 0) {
      for(int iter=0;iter<iters;iter++) {
        int x = _TestUtil.nextInt(r, 0, invalidRange-1);
        final int code;
        if (x >= startCode) {
          code = endCode + 1 + x - startCode;
        } else {
          code = x;
        }
        if ((code >= UnicodeUtil.UNI_SUR_HIGH_START && code <= UnicodeUtil.UNI_SUR_HIGH_END) |
            (code >= UnicodeUtil.UNI_SUR_LOW_START && code <= UnicodeUtil.UNI_SUR_LOW_END)) {
          iter--;
          continue;
        }
        assertFalse("DFA for range " + startCode + "-" + endCode + " matched invalid code=" + code,
                    matches(a, code));
                    
      }
    }
  }

  // Evenly picks random code point from the 4 "buckets"
  // (bucket = same #bytes when encoded to utf8)
  private int getCodeStart(Random r) {
    switch(r.nextInt(4)) {
    case 0:
      return _TestUtil.nextInt(r, 0, 128);
    case 1:
      return _TestUtil.nextInt(r, 128, 2048);
    case 2:
      return _TestUtil.nextInt(r, 2048, 65536);
    default:
      return _TestUtil.nextInt(r, 65536, 1+MAX_UNICODE);
    }
  }

  private static boolean isSurrogate(int code) {
    return code >= UnicodeUtil.UNI_SUR_HIGH_START && code <= UnicodeUtil.UNI_SUR_LOW_END;
  }

  public void testRandomRanges() throws Exception {
    final Random r = random;
    int ITERS = 10 * RANDOM_MULTIPLIER;
    int ITERS_PER_DFA = 100 * RANDOM_MULTIPLIER;
    for(int iter=0;iter<ITERS;iter++) {
      int x1 = getCodeStart(r);
      int x2 = getCodeStart(r);
      final int startCode, endCode;

      if (x1 < x2) {
        startCode = x1;
        endCode = x2;
      } else {
        startCode = x2;
        endCode = x1;
      }

      if (isSurrogate(startCode) && isSurrogate(endCode)) {
        iter--;
        continue;
      }
      
      final Automaton a = new Automaton();
      final State end = new State();
      end.setAccept(true);
      a.getInitialState().addTransition(new Transition(startCode, endCode, end));
      a.setDeterministic(true);

      testOne(r, new ByteRunAutomaton(a), startCode, endCode, ITERS_PER_DFA);
    }
  }

  public void testSpecialCase() {
    RegExp re = new RegExp(".?");
    Automaton automaton = re.toAutomaton();
    CharacterRunAutomaton cra = new CharacterRunAutomaton(automaton);
    ByteRunAutomaton bra = new ByteRunAutomaton(automaton);
    // make sure character dfa accepts empty string
    assertTrue(cra.isAccept(cra.getInitialState()));
    assertTrue(cra.run(""));
    assertTrue(cra.run(new char[0], 0, 0));

    // make sure byte dfa accepts empty string
    assertTrue(bra.isAccept(bra.getInitialState()));
    assertTrue(bra.run(new byte[0], 0, 0));
  }
  
  public void testSpecialCase2() throws Exception {
    RegExp re = new RegExp(".+\u0775");
    String input = "\ufadc\ufffd\ub80b\uda5a\udc68\uf234\u0056\uda5b\udcc1\ufffd\ufffd\u0775";
    Automaton automaton = re.toAutomaton();
    CharacterRunAutomaton cra = new CharacterRunAutomaton(automaton);
    ByteRunAutomaton bra = new ByteRunAutomaton(automaton);

    assertTrue(cra.run(input));
    
    byte[] bytes = input.getBytes("UTF-8");
    assertTrue(bra.run(bytes, 0, bytes.length)); // this one fails!
  }
  
  public void testSpecialCase3() throws Exception {
    RegExp re = new RegExp("(\\鯺)*(.)*\\Ӕ");
    String input = "\u5cfd\ufffd\ub2f7\u0033\ue304\u51d7\u3692\udb50\udfb3\u0576\udae2\udc62\u0053\u0449\u04d4";
    Automaton automaton = re.toAutomaton();
    CharacterRunAutomaton cra = new CharacterRunAutomaton(automaton);
    ByteRunAutomaton bra = new ByteRunAutomaton(automaton);

    assertTrue(cra.run(input));
    
    byte[] bytes = input.getBytes("UTF-8");
    assertTrue(bra.run(bytes, 0, bytes.length));
  }
  
  public void testRandomRegexes() throws Exception {
    int num = 250 * RANDOM_MULTIPLIER;
    for (int i = 0; i < num; i++) {
<<<<<<< HEAD
      assertAutomaton(AutomatonTestUtil.randomRegexp(random).toAutomaton());
=======
      assertAutomaton(new RegExp(AutomatonTestUtil.randomRegexp(random), RegExp.NONE).toAutomaton());
>>>>>>> 2ede77ba
    }
  }
  
  private void assertAutomaton(Automaton automaton) throws Exception {
    CharacterRunAutomaton cra = new CharacterRunAutomaton(automaton);
    ByteRunAutomaton bra = new ByteRunAutomaton(automaton);
    final AutomatonTestUtil.RandomAcceptedStrings ras = new AutomatonTestUtil.RandomAcceptedStrings(automaton);
    
    int num = 1000 * RANDOM_MULTIPLIER;
    for (int i = 0; i < num; i++) {
      final String string;
      if (random.nextBoolean()) {
        // likely not accepted
        string = _TestUtil.randomUnicodeString(random);
      } else {
        // will be accepted
        int[] codepoints = ras.getRandomAcceptedString(random);
        try {
          string = UnicodeUtil.newString(codepoints, 0, codepoints.length);
        } catch (Exception e) {
          System.out.println(codepoints.length + " codepoints:");
          for(int j=0;j<codepoints.length;j++) {
            System.out.println("  " + Integer.toHexString(codepoints[j]));
          }
          throw e;
        }
      }
      byte bytes[] = string.getBytes("UTF-8");
      assertEquals(cra.run(string), bra.run(bytes, 0, bytes.length));
    }
  }
}<|MERGE_RESOLUTION|>--- conflicted
+++ resolved
@@ -204,11 +204,7 @@
   public void testRandomRegexes() throws Exception {
     int num = 250 * RANDOM_MULTIPLIER;
     for (int i = 0; i < num; i++) {
-<<<<<<< HEAD
-      assertAutomaton(AutomatonTestUtil.randomRegexp(random).toAutomaton());
-=======
       assertAutomaton(new RegExp(AutomatonTestUtil.randomRegexp(random), RegExp.NONE).toAutomaton());
->>>>>>> 2ede77ba
     }
   }
   
