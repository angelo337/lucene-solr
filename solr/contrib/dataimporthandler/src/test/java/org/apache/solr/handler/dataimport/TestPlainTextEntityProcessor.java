/**
 * Licensed to the Apache Software Foundation (ASF) under one or more
 * contributor license agreements.  See the NOTICE file distributed with
 * this work for additional information regarding copyright ownership.
 * The ASF licenses this file to You under the Apache License, Version 2.0
 * (the "License"); you may not use this file except in compliance with
 * the License.  You may obtain a copy of the License at
 *
 *     http://www.apache.org/licenses/LICENSE-2.0
 *
 * Unless required by applicable law or agreed to in writing, software
 * distributed under the License is distributed on an "AS IS" BASIS,
 * WITHOUT WARRANTIES OR CONDITIONS OF ANY KIND, either express or implied.
 * See the License for the specific language governing permissions and
 * limitations under the License.
 */
package org.apache.solr.handler.dataimport;

<<<<<<< HEAD
import junit.framework.Assert;
import static org.apache.solr.handler.dataimport.AbstractDataImportHandlerTestCase.createMap;

import org.apache.solr.SolrTestCaseJ4;
=======
>>>>>>> 2ede77ba
import org.junit.Test;

import java.io.StringReader;
import java.util.Properties;

/**
 * Test for PlainTextEntityProcessor
 *
 * @version $Id$
 * @see org.apache.solr.handler.dataimport.PlainTextEntityProcessor
 * @since solr 1.4
 */
<<<<<<< HEAD
public class TestPlainTextEntityProcessor extends SolrTestCaseJ4 {
=======
public class TestPlainTextEntityProcessor extends AbstractDataImportHandlerTestCase {
>>>>>>> 2ede77ba
  @Test
  public void testSimple() {
    DataImporter di = new DataImporter();
    di.loadAndInit(DATA_CONFIG);
    TestDocBuilder.SolrWriterImpl sw = new TestDocBuilder.SolrWriterImpl();
    DataImporter.RequestParams rp = new DataImporter.RequestParams(createMap("command", "full-import"));
    di.runCmd(rp, sw);
    assertEquals(DS.s, sw.docs.get(0).getFieldValue("x"));
  }

  public static class DS extends DataSource {
    static String s = "hello world";

    public void init(Context context, Properties initProps) {

    }

    public Object getData(String query) {

      return new StringReader(s);
    }

    public void close() {

    }
  }

  static String DATA_CONFIG = "<dataConfig>\n" +
          "\t<dataSource type=\"TestPlainTextEntityProcessor$DS\" />\n" +
          "\t<document>\n" +
          "\t\t<entity processor=\"PlainTextEntityProcessor\" name=\"x\" query=\"x\">\n" +
          "\t\t\t<field column=\"plainText\" name=\"x\" />\n" +
          "\t\t</entity>\n" +
          "\t</document>\n" +
          "</dataConfig>";
}<|MERGE_RESOLUTION|>--- conflicted
+++ resolved
@@ -16,13 +16,6 @@
  */
 package org.apache.solr.handler.dataimport;
 
-<<<<<<< HEAD
-import junit.framework.Assert;
-import static org.apache.solr.handler.dataimport.AbstractDataImportHandlerTestCase.createMap;
-
-import org.apache.solr.SolrTestCaseJ4;
-=======
->>>>>>> 2ede77ba
 import org.junit.Test;
 
 import java.io.StringReader;
@@ -35,11 +28,7 @@
  * @see org.apache.solr.handler.dataimport.PlainTextEntityProcessor
  * @since solr 1.4
  */
-<<<<<<< HEAD
-public class TestPlainTextEntityProcessor extends SolrTestCaseJ4 {
-=======
 public class TestPlainTextEntityProcessor extends AbstractDataImportHandlerTestCase {
->>>>>>> 2ede77ba
   @Test
   public void testSimple() {
     DataImporter di = new DataImporter();
