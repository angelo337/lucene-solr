/*
 * Licensed to the Apache Software Foundation (ASF) under one or more
 * contributor license agreements.  See the NOTICE file distributed with
 * this work for additional information regarding copyright ownership.
 * The ASF licenses this file to You under the Apache License, Version 2.0
 * (the "License"); you may not use this file except in compliance with
 * the License.  You may obtain a copy of the License at
 *
 *     http://www.apache.org/licenses/LICENSE-2.0
 *
 * Unless required by applicable law or agreed to in writing, software
 * distributed under the License is distributed on an "AS IS" BASIS,
 * WITHOUT WARRANTIES OR CONDITIONS OF ANY KIND, either express or implied.
 * See the License for the specific language governing permissions and
 * limitations under the License.
 */
package org.apache.solr.ltr.feature;

import java.util.HashMap;
import java.util.Map;

import org.apache.solr.ltr.TestRerankBase;
import org.apache.solr.ltr.feature.impl.OriginalScoreFeature;
import org.apache.solr.ltr.ranking.Feature;
import org.apache.solr.ltr.rest.ManagedFeatureStore;
import org.apache.solr.ltr.util.FeatureException;
<<<<<<< HEAD
import org.apache.solr.ltr.util.ModelException;
=======
import org.apache.solr.common.SolrException;
>>>>>>> 08200209
import org.junit.AfterClass;
import org.junit.BeforeClass;
import org.junit.Test;

public class TestFeatureMetadata extends TestRerankBase {

  static ManagedFeatureStore store = null;

  @BeforeClass
  public static void setup() throws Exception {
    setuptest();
    store = getNewManagedFeatureStore();
  }

  @AfterClass
  public static void after() throws Exception {
    aftertest();
  }

  @Test
  public void getInstanceTest() throws FeatureException
  {

    final Map<String,Object> map = new HashMap<String,Object>();
    map.put(ManagedFeatureStore.NAME_KEY, "test");
    map.put(ManagedFeatureStore.CLASS_KEY, OriginalScoreFeature.class.getCanonicalName());
    store.addFeature(map, "testFstore");
    final Feature feature = store.getFeatureStore("testFstore").get("test");
    assertNotNull(feature);
    assertEquals("test", feature.getName());
    assertEquals(OriginalScoreFeature.class.getCanonicalName(), feature
        .getClass().getCanonicalName());
  }

<<<<<<< HEAD
  @Test
  public void getInvalidInstanceTest()
  {
    final FeatureException expectedException = 
        new FeatureException("Error loading class 'org.apache.solr.ltr.feature.LOLFeature'");
    try {
      final Map<String,Object> map = new HashMap<String,Object>();
      map.put(Feature.NAME_KEY, "test");
      map.put(Feature.CLASS_KEY, "org.apache.solr.ltr.feature.LOLFeature");
      store.addFeature(map, "testFstore2");
      fail("unexpectedly got here instead of catching "+expectedException);
    } catch (FeatureException actualException) {
      assertEquals(expectedException.toString(), actualException.toString());
    }
=======
  @Test(expected = SolrException.class)
  public void getInvalidInstanceTest() throws FeatureException
  {
    final Map<String,Object> map = new HashMap<String,Object>();
    map.put(ManagedFeatureStore.NAME_KEY, "test");
    map.put(ManagedFeatureStore.CLASS_KEY, "org.apache.solr.ltr.feature.LOLFeature");
    store.addFeature(map, "testFstore2");

>>>>>>> 08200209
  }
  
}<|MERGE_RESOLUTION|>--- conflicted
+++ resolved
@@ -24,11 +24,8 @@
 import org.apache.solr.ltr.ranking.Feature;
 import org.apache.solr.ltr.rest.ManagedFeatureStore;
 import org.apache.solr.ltr.util.FeatureException;
-<<<<<<< HEAD
-import org.apache.solr.ltr.util.ModelException;
-=======
 import org.apache.solr.common.SolrException;
->>>>>>> 08200209
+import org.apache.solr.common.SolrException.ErrorCode;
 import org.junit.AfterClass;
 import org.junit.BeforeClass;
 import org.junit.Test;
@@ -63,31 +60,21 @@
         .getClass().getCanonicalName());
   }
 
-<<<<<<< HEAD
   @Test
   public void getInvalidInstanceTest()
   {
-    final FeatureException expectedException = 
-        new FeatureException("Error loading class 'org.apache.solr.ltr.feature.LOLFeature'");
+    final SolrException expectedException = 
+        new SolrException(ErrorCode.BAD_REQUEST,
+            "Error loading class 'org.apache.solr.ltr.feature.LOLFeature'");
     try {
       final Map<String,Object> map = new HashMap<String,Object>();
-      map.put(Feature.NAME_KEY, "test");
-      map.put(Feature.CLASS_KEY, "org.apache.solr.ltr.feature.LOLFeature");
+      map.put(ManagedFeatureStore.NAME_KEY, "test");
+      map.put(ManagedFeatureStore.CLASS_KEY, "org.apache.solr.ltr.feature.LOLFeature");
       store.addFeature(map, "testFstore2");
       fail("unexpectedly got here instead of catching "+expectedException);
-    } catch (FeatureException actualException) {
+    } catch (SolrException actualException) {
       assertEquals(expectedException.toString(), actualException.toString());
     }
-=======
-  @Test(expected = SolrException.class)
-  public void getInvalidInstanceTest() throws FeatureException
-  {
-    final Map<String,Object> map = new HashMap<String,Object>();
-    map.put(ManagedFeatureStore.NAME_KEY, "test");
-    map.put(ManagedFeatureStore.CLASS_KEY, "org.apache.solr.ltr.feature.LOLFeature");
-    store.addFeature(map, "testFstore2");
-
->>>>>>> 08200209
   }
   
 }